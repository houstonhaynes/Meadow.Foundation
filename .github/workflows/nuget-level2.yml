name: Level2 Package Creation

on:
  workflow_dispatch:

env:
  version: '0.95.0'
  token: ${{ secrets.NUGET_TOKEN }}

jobs:
  build:
    runs-on: ubuntu-latest
    timeout-minutes: 15
    steps:
    - name: Checkout
      uses: actions/checkout@v2
    - name: Set VERSION variable from env.version
      run: echo "VERSION=${{ env.version }}" >> $GITHUB_ENV
      
    - uses: ./.github/actions/build-package
      with:
        packageId: Meadow.Foundation.DataLoggers.AdafruitIO
        path: Source/Meadow.Foundation.Libraries_and_Frameworks/DataLoggers.AdafruitIO/Driver/DataLoggers.AdafruitIO.csproj
        version: ${{ env.version }}
        token: ${{ env.token }}

    - uses: ./.github/actions/build-package
      with:
        packageId: Meadow.Foundation.Displays.TextDisplayMenu
        path: Source/Meadow.Foundation.Libraries_and_Frameworks/Displays.TextDisplayMenu/Driver/Displays.TextDisplayMenu.csproj
        version: ${{ env.version }}
        token: ${{ env.token }}

    - uses: ./.github/actions/build-package
      with:
        packageId: Meadow.Foundation.Displays.Ch1115
        path: Source/Meadow.Foundation.Peripherals/Displays.Ch1115/Driver/Displays.Ch1115.csproj
        version: ${{ env.version }}
        token: ${{ env.token }}

    - uses: ./.github/actions/build-package
      with:
        packageId: Meadow.Foundation.Displays.ePaper
        path: Source/Meadow.Foundation.Peripherals/Displays.ePaper/Driver/Displays.ePaper.csproj
        version: ${{ env.version }}
        token: ${{ env.token }}

    - uses: ./.github/actions/build-package
      with:
        packageId: Meadow.Foundation.Displays.ePaperWaveShare
        path: Source/Meadow.Foundation.Peripherals/Displays.ePaperWaveShare/Driver/Displays.ePaperWaveShare.csproj
        version: ${{ env.version }}
        token: ${{ env.token }}

    - uses: ./.github/actions/build-package
      with:
        packageId: Meadow.Foundation.Displays.Gtk
        path: Source/Meadow.Foundation.Peripherals/Displays.Gtk/Driver/Displays.Gtk.csproj
        version: ${{ env.version }}
        token: ${{ env.token }}

    - uses: ./.github/actions/build-package
      with:
        packageId: Meadow.Foundation.Displays.Led.FourDigitSevenSegment
        path: Source/Meadow.Foundation.Peripherals/Displays.Led.FourDigitSevenSegment/Driver/Displays.Led.FourDigitSevenSegment.csproj
        version: ${{ env.version }}
        token: ${{ env.token }}

    - uses: ./.github/actions/build-package
      with:
        packageId: Meadow.Foundation.Displays.Max7219
        path: Source/Meadow.Foundation.Peripherals/Displays.Max7219/Driver/Displays.Max7219.csproj
        version: ${{ env.version }}
        token: ${{ env.token }}

    - uses: ./.github/actions/build-package
      with:
        packageId: Meadow.Foundation.Displays.Pcd8544
        path: Source/Meadow.Foundation.Peripherals/Displays.Pcd8544/Driver/Displays.Pcd8544.csproj
        version: ${{ env.version }}
        token: ${{ env.token }}

    - uses: ./.github/actions/build-package
      with:
        packageId: Meadow.Foundation.Displays.Sh1106
        path: Source/Meadow.Foundation.Peripherals/Displays.Sh1106/Driver/Displays.Sh1106.csproj
        version: ${{ env.version }}
        token: ${{ env.token }}

    - uses: ./.github/actions/build-package
      with:
        packageId: Meadow.Foundation.Displays.Ssd130x
        path: Source/Meadow.Foundation.Peripherals/Displays.Ssd130x/Driver/Displays.Ssd130x.csproj
        version: ${{ env.version }}
        token: ${{ env.token }}

    - uses: ./.github/actions/build-package
      with:
        packageId: Meadow.Foundation.Displays.Ssd1327
        path: Source/Meadow.Foundation.Peripherals/Displays.Ssd1327/Driver/Displays.Ssd1327.csproj
        version: ${{ env.version }}
        token: ${{ env.token }}

    - uses: ./.github/actions/build-package
      with:
        packageId: Meadow.Foundation.Displays.St7565
        path: Source/Meadow.Foundation.Peripherals/Displays.St7565/Driver/Displays.St7565.csproj
        version: ${{ env.version }}
        token: ${{ env.token }}

    - uses: ./.github/actions/build-package
      with:
        packageId: Meadow.Foundation.Displays.TftSpi
        path: Source/Meadow.Foundation.Peripherals/Displays.TftSpi/Driver/Displays.TftSpi.csproj
        version: ${{ env.version }}
        token: ${{ env.token }}

    - uses: ./.github/actions/build-package
      with:
        packageId: Meadow.Foundation.Displays.Tm1637
        path: Source/Meadow.Foundation.Peripherals/Displays.Tm1637/Driver/Displays.Tm1637.csproj
        version: ${{ env.version }}
        token: ${{ env.token }}

    - uses: ./.github/actions/build-package
      with:
        packageId: Meadow.Foundation.ICs.IOExpanders.As1115
        path: Source/Meadow.Foundation.Peripherals/ICs.IOExpanders.As1115/Driver/ICs.IOExpanders.As1115.csproj
        version: ${{ env.version }}
        token: ${{ env.token }}

<<<<<<< HEAD

=======
>>>>>>> 8eefb177
    - uses: ./.github/actions/build-package
      with:
        packageId: Meadow.Foundation.ICs.IOExpanders.SerialWombat
        path: Source/Meadow.Foundation.Peripherals/ICs.IOExpanders.SerialWombat/Driver/ICs.IOExpanders.SerialWombat.csproj
        version: ${{ env.version }}
        token: ${{ env.token }}

    - uses: ./.github/actions/build-package
      with:
        packageId: Meadow.Foundation.Sensors.Environmental.Y4000
        path: Source/Meadow.Foundation.Peripherals/Sensors.Environmental.Y4000/Driver/Sensors.Environmental.Y4000.csproj
        version: ${{ env.version }}
        token: ${{ env.token }}

    - uses: ./.github/actions/build-package
      with:
        packageId: Meadow.Foundation.Sensors.Gnss.Mt3339
        path: Source/Meadow.Foundation.Peripherals/Sensors.Gnss.Mt3339/Driver/Sensors.Gnss.Mt3339.csproj
        version: ${{ env.version }}
        token: ${{ env.token }}

    - uses: ./.github/actions/build-package
      with:
        packageId: Meadow.Foundation.Sensors.Gnss.NeoM8
        path: Source/Meadow.Foundation.Peripherals/Sensors.Gnss.NeoM8/Driver/Sensors.Gnss.NeoM8.csproj
        version: ${{ env.version }}
        token: ${{ env.token }}

    - uses: ./.github/actions/build-package
      with:
        packageId: Meadow.Foundation.Sensors.Hid.Tsc2004
        path: Source/Meadow.Foundation.Peripherals/Sensors.Hid.Tsc2004/Driver/Sensors.Hid.Tsc2004.csproj
        version: ${{ env.version }}
        token: ${{ env.token }}<|MERGE_RESOLUTION|>--- conflicted
+++ resolved
@@ -129,10 +129,6 @@
         version: ${{ env.version }}
         token: ${{ env.token }}
 
-<<<<<<< HEAD
-
-=======
->>>>>>> 8eefb177
     - uses: ./.github/actions/build-package
       with:
         packageId: Meadow.Foundation.ICs.IOExpanders.SerialWombat
