--- conflicted
+++ resolved
@@ -4,250 +4,6 @@
 
 namespace Meadow.Foundation.ICs.IOExpanders
 {
-<<<<<<< HEAD
-	public partial class Pca9671
-	{
-		/// <summary>
-		/// Pin definitions for 8 pin MCP IO expanders
-		/// </summary>
-		public class PinDefinitions : IPinDefinitions
-		{
-			/// <summary>
-			/// The controller for the pins
-			/// </summary>
-			public IPinController Controller { get; set; }
-
-			/// <summary>
-			/// List of pins
-			/// </summary>
-			public IList<IPin> AllPins { get; } = new List<IPin>();
-
-			/// <summary>
-			/// Pin R0
-			/// </summary>
-			public IPin R00 => new Pin(
-				Controller,
-				nameof(R00), (byte)0x00,
-				new List<IChannelInfo> {
-					new DigitalChannelInfo(nameof(R00)),
-				}
-			);
-
-			/// <summary>
-			/// Pin R1
-			/// </summary>
-			public IPin R01 => new Pin(
-				Controller,
-				nameof(R01), (byte)0x01,
-				new List<IChannelInfo> {
-					new DigitalChannelInfo(nameof(R01)),
-				}
-			);
-
-			/// <summary>
-			/// Pin R2
-			/// </summary>
-			public IPin R02 => new Pin(
-				Controller,
-				nameof(R02), (byte)0x02,
-				new List<IChannelInfo> {
-					new DigitalChannelInfo(nameof(R02)),
-				}
-			);
-
-
-			/// <summary>
-			/// Pin R3
-			/// </summary>
-			public IPin R03 => new Pin(
-				Controller,
-				nameof(R03), (byte)0x03,
-				new List<IChannelInfo> {
-					new DigitalChannelInfo(nameof(R03)),
-				}
-			);
-
-
-			/// <summary>
-			/// Pin R4
-			/// </summary>
-			public IPin R04 => new Pin(
-				Controller,
-				nameof(R04), (byte)0x04,
-				new List<IChannelInfo> {
-					new DigitalChannelInfo(nameof(R04)),
-				}
-			);
-
-			/// <summary>
-			/// Pin R5
-			/// </summary>
-			public IPin R05 => new Pin(
-				Controller,
-				nameof(R05), (byte)0x05,
-				new List<IChannelInfo> {
-					new DigitalChannelInfo(nameof(R05)),
-				}
-			);
-
-			/// <summary>
-			/// Pin R6
-			/// </summary>
-			public IPin R06 => new Pin(
-				Controller,
-				nameof(R06), (byte)0x06,
-				new List<IChannelInfo> {
-					new DigitalChannelInfo(nameof(R06)),
-				}
-			);
-
-			/// <summary>
-			/// Pin R7
-			/// </summary>
-			public IPin R07 => new Pin(
-				Controller,
-				nameof(R07), (byte)0x07,
-				new List<IChannelInfo> {
-					new DigitalChannelInfo(nameof(R07)),
-				}
-			);
-
-
-			/// <summary>
-			/// Pin R8
-			/// </summary>
-			public IPin R08 => new Pin(
-				Controller,
-				nameof(R08), (byte)0x08,
-				new List<IChannelInfo> {
-					new DigitalChannelInfo(nameof(R08)),
-				}
-			);
-
-			/// <summary>
-			/// Pin R9
-			/// </summary>
-			public IPin R09 => new Pin(
-				Controller,
-				nameof(R09), (byte)0x09,
-				new List<IChannelInfo> {
-					new DigitalChannelInfo(nameof(R09)),
-				}
-			);
-
-
-			/// <summary>
-			/// Pin R10
-			/// </summary>
-			public IPin R10 => new Pin(
-				Controller,
-				nameof(R10), (byte)0x0A,
-				new List<IChannelInfo> {
-					new DigitalChannelInfo(nameof(R10)),
-				}
-			);
-
-			/// <summary>
-			/// Pin R11
-			/// </summary>
-			public IPin R11 => new Pin(
-				Controller,
-				nameof(R11), (byte)0x0B,
-				new List<IChannelInfo> {
-					new DigitalChannelInfo(nameof(R11)),
-				}
-			);
-
-
-			/// <summary>
-			/// Pin R1
-			/// </summary>
-			public IPin R12 => new Pin(
-				Controller,
-				nameof(R12), (byte)0x0C,
-				new List<IChannelInfo> {
-					new DigitalChannelInfo(nameof(R12)),
-				}
-			);
-
-			/// <summary>
-			/// Pin R13
-			/// </summary>
-			public IPin R13 => new Pin(
-				Controller,
-				nameof(R13), (byte)0x0D,
-				new List<IChannelInfo> {
-					new DigitalChannelInfo(nameof(R13)),
-				}
-			);
-
-			/// <summary>
-			/// Pin R14
-			/// </summary>
-			public IPin R14 => new Pin(
-				Controller,
-				nameof(R14), (byte)0x0E,
-				new List<IChannelInfo> {
-					new DigitalChannelInfo(nameof(R14)),
-				}
-			);
-
-
-			/// <summary>
-			/// Pin R15
-			/// </summary>
-			public IPin R15 => new Pin(
-				Controller,
-				nameof(R15), (byte)0x0F,
-				new List<IChannelInfo> {
-					new DigitalChannelInfo(nameof(R15)),
-				}
-			);
-
-
-			/// <summary>
-			/// Create a new PinDefinitions object
-			/// </summary>
-			public PinDefinitions(Pca9671 controller)
-			{
-				Controller = controller;
-				InitAllPins();
-			}
-
-			/// <summary>
-			/// Initialize all pins
-			/// </summary>
-			protected void InitAllPins()
-			{
-				// add all our pins to the collection
-				AllPins.Add(R00);
-				AllPins.Add(R01);
-				AllPins.Add(R02);
-				AllPins.Add(R03);
-				AllPins.Add(R04);
-				AllPins.Add(R05);
-				AllPins.Add(R06);
-				AllPins.Add(R07);
-				AllPins.Add(R08);
-				AllPins.Add(R09);
-				AllPins.Add(R10);
-				AllPins.Add(R11);
-				AllPins.Add(R12);
-				AllPins.Add(R13);
-				AllPins.Add(R14);
-				AllPins.Add(R15);
-			}
-
-			/// <summary>
-			/// Get Pins
-			/// </summary>
-			/// <returns>IEnumerator of IPin with all pins</returns>
-			public IEnumerator<IPin> GetEnumerator() => AllPins.GetEnumerator();
-
-			IEnumerator IEnumerable.GetEnumerator() => GetEnumerator();
-		}
-	}
-=======
     public partial class Pca9671
     {
         /// <summary>
@@ -277,7 +33,7 @@
             );
 
             /// <summary>
-            /// Pin R1
+            /// Pin R01
             /// </summary>
             public IPin R01 => new Pin(
                 Controller,
@@ -288,7 +44,7 @@
             );
 
             /// <summary>
-            /// Pin R2
+            /// Pin R02
             /// </summary>
             public IPin R02 => new Pin(
                 Controller,
@@ -300,7 +56,7 @@
 
 
             /// <summary>
-            /// Pin R3
+            /// Pin R03
             /// </summary>
             public IPin R03 => new Pin(
                 Controller,
@@ -312,7 +68,7 @@
 
 
             /// <summary>
-            /// Pin R4
+            /// Pin R04
             /// </summary>
             public IPin R04 => new Pin(
                 Controller,
@@ -323,7 +79,7 @@
             );
 
             /// <summary>
-            /// Pin R5
+            /// Pin R05
             /// </summary>
             public IPin R05 => new Pin(
                 Controller,
@@ -334,7 +90,7 @@
             );
 
             /// <summary>
-            /// Pin R6
+            /// Pin R06
             /// </summary>
             public IPin R06 => new Pin(
                 Controller,
@@ -345,7 +101,7 @@
             );
 
             /// <summary>
-            /// Pin R7
+            /// Pin R07
             /// </summary>
             public IPin R07 => new Pin(
                 Controller,
@@ -357,7 +113,7 @@
 
 
             /// <summary>
-            /// Pin R8
+            /// Pin R08
             /// </summary>
             public IPin R08 => new Pin(
                 Controller,
@@ -368,7 +124,7 @@
             );
 
             /// <summary>
-            /// Pin R9
+            /// Pin R09
             /// </summary>
             public IPin R09 => new Pin(
                 Controller,
@@ -378,7 +134,6 @@
                 }
             );
 
-
             /// <summary>
             /// Pin R10
             /// </summary>
@@ -403,7 +158,7 @@
 
 
             /// <summary>
-            /// Pin R1
+            /// Pin R12
             /// </summary>
             public IPin R12 => new Pin(
                 Controller,
@@ -490,5 +245,4 @@
             IEnumerator IEnumerable.GetEnumerator() => GetEnumerator();
         }
     }
->>>>>>> 678c4734
 }