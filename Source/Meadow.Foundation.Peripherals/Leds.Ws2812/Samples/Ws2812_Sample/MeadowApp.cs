using Meadow;
using Meadow.Devices;
using Meadow.Foundation.Leds;
<<<<<<< HEAD
using System.Threading;
=======
using Meadow.Units;
using System;
>>>>>>> 40b193d2
using System.Threading.Tasks;

namespace MeadowApp
{
    public class MeadowApp : App<F7FeatherV2>
    {
        private Ws2812 neoPixels;

<<<<<<< HEAD
        private readonly int ledCount = 24;

        public override Task Initialize()
        {
            var spiBus = Device.CreateSpiBus();
            neoPixels = new Ws2812(spiBus, ledCount);
=======
        private readonly int ledCount = 20;

        public override Task Initialize()
        {
            Resolver.Log.Info("Initialize");
            var _spiBus = Device.CreateSpiBus(new Frequency(3, Frequency.UnitType.Megahertz));
            _ws2812 = new Ws2812(_spiBus, ledCount);
>>>>>>> 40b193d2

            return base.Initialize();
        }

        public override async Task Run()
        {
<<<<<<< HEAD
            while (true)
            {
                for (int i = 0; i < neoPixels.NumberOfLeds; i++)
                {
                    neoPixels.SetAllLeds(Color.Black);
                    neoPixels.SetLed(i, Color.Purple);
                    neoPixels.Show();
                    Thread.Sleep(100);
                }
=======
            Resolver.Log.Info("Run...");

            var rand = new Random();

            var colors = new Color[]
                {
                    Color.Red,
                    Color.Orange,
                    Color.Yellow,
                    Color.Green,
                    Color.Blue,
                    Color.Violet,
                };

            var c = 0;

            while (true)
            {
                var color = colors[c];

                Resolver.Log.Info($"Change to {color.ToString()}");

                _ws2812.SetLed(9, Color.Black);
                _ws2812.SetLed(8, Color.Black);
                _ws2812.SetLed(7, Color.Black);
                _ws2812.SetLed(6, Color.Black);
                _ws2812.SetLed(5, Color.Black);
                _ws2812.SetLed(4, Color.Black);
                _ws2812.SetLed(3, Color.Black);
                _ws2812.SetLed(2, Color.Black);
                _ws2812.SetLed(1, Color.Black);
                _ws2812.SetLed(0, color);
                _ws2812.Show();
                await Task.Delay(1000);

                _ws2812.SetLed(9, Color.Black);
                _ws2812.SetLed(8, Color.Black);
                _ws2812.SetLed(7, Color.Black);
                _ws2812.SetLed(6, Color.Black);
                _ws2812.SetLed(5, Color.Black);
                _ws2812.SetLed(4, Color.Black);
                _ws2812.SetLed(3, Color.Black);
                _ws2812.SetLed(2, Color.Black);
                _ws2812.SetLed(1, Color.Black);
                _ws2812.SetLed(0, Color.Black);
                _ws2812.Show();

                c++;
                if (c > 5) c = 0;

                await Task.Delay(1000);
>>>>>>> 40b193d2
            }
        }
    }
}<|MERGE_RESOLUTION|>--- conflicted
+++ resolved
@@ -1,13 +1,9 @@
 using Meadow;
 using Meadow.Devices;
 using Meadow.Foundation.Leds;
-<<<<<<< HEAD
 using System.Threading;
-=======
 using Meadow.Units;
 using System;
->>>>>>> 40b193d2
-using System.Threading.Tasks;
 
 namespace MeadowApp
 {
@@ -15,29 +11,18 @@
     {
         private Ws2812 neoPixels;
 
-<<<<<<< HEAD
         private readonly int ledCount = 24;
 
         public override Task Initialize()
         {
             var spiBus = Device.CreateSpiBus();
             neoPixels = new Ws2812(spiBus, ledCount);
-=======
-        private readonly int ledCount = 20;
-
-        public override Task Initialize()
-        {
-            Resolver.Log.Info("Initialize");
-            var _spiBus = Device.CreateSpiBus(new Frequency(3, Frequency.UnitType.Megahertz));
-            _ws2812 = new Ws2812(_spiBus, ledCount);
->>>>>>> 40b193d2
 
             return base.Initialize();
         }
 
         public override async Task Run()
         {
-<<<<<<< HEAD
             while (true)
             {
                 for (int i = 0; i < neoPixels.NumberOfLeds; i++)
@@ -47,59 +32,6 @@
                     neoPixels.Show();
                     Thread.Sleep(100);
                 }
-=======
-            Resolver.Log.Info("Run...");
-
-            var rand = new Random();
-
-            var colors = new Color[]
-                {
-                    Color.Red,
-                    Color.Orange,
-                    Color.Yellow,
-                    Color.Green,
-                    Color.Blue,
-                    Color.Violet,
-                };
-
-            var c = 0;
-
-            while (true)
-            {
-                var color = colors[c];
-
-                Resolver.Log.Info($"Change to {color.ToString()}");
-
-                _ws2812.SetLed(9, Color.Black);
-                _ws2812.SetLed(8, Color.Black);
-                _ws2812.SetLed(7, Color.Black);
-                _ws2812.SetLed(6, Color.Black);
-                _ws2812.SetLed(5, Color.Black);
-                _ws2812.SetLed(4, Color.Black);
-                _ws2812.SetLed(3, Color.Black);
-                _ws2812.SetLed(2, Color.Black);
-                _ws2812.SetLed(1, Color.Black);
-                _ws2812.SetLed(0, color);
-                _ws2812.Show();
-                await Task.Delay(1000);
-
-                _ws2812.SetLed(9, Color.Black);
-                _ws2812.SetLed(8, Color.Black);
-                _ws2812.SetLed(7, Color.Black);
-                _ws2812.SetLed(6, Color.Black);
-                _ws2812.SetLed(5, Color.Black);
-                _ws2812.SetLed(4, Color.Black);
-                _ws2812.SetLed(3, Color.Black);
-                _ws2812.SetLed(2, Color.Black);
-                _ws2812.SetLed(1, Color.Black);
-                _ws2812.SetLed(0, Color.Black);
-                _ws2812.Show();
-
-                c++;
-                if (c > 5) c = 0;
-
-                await Task.Delay(1000);
->>>>>>> 40b193d2
             }
         }
     }
