--- conflicted
+++ resolved
@@ -94,13 +94,9 @@
 
         var et = Environment.TickCount - start;
 
-<<<<<<< HEAD
-        _usPerCall = et * 1000 / (float)calls;
-=======
         usPerCall = et * 1000 / (float)calls;
 
         Resolver.Log.Info($"us per call: {calls} / {et} = {usPerCall}");
->>>>>>> 0d371fb2
     }
 
     [MethodImpl(MethodImplOptions.NoOptimization | MethodImplOptions.NoInlining)]
@@ -133,10 +129,10 @@
                 enablePort.State = !InverseLogic;
             }
 
-            var targetus = (int)(500000d / rate.Hertz); // we divide by 2 because this is the half-wave length
+            var targetus = (int)(1000000d / rate.Hertz);
 
             if (targetus < MinimumMicrosecondDelayRequiredByDrive) throw new ArgumentOutOfRangeException(
-                "Rate cannot have pulses shorter than 5us. Use 100KHz or less.");
+                "Rate cannot have pulses shorter than 5us. Use 200KHz or less.");
 
             var us = targetus < MinimumStartupDwellMicroseconds ? MinimumStartupDwellMicroseconds : targetus;
 
@@ -144,34 +140,11 @@
             {
                 pulsePort.State = InverseLogic; // low means "step"
 
-                if (us > MinimumStartupDwellMicroseconds)
-                {
-                    MicrosecondSleep(MinimumStartupDwellMicroseconds);
-                }
-                else
-                {
-                    MicrosecondSleep(us);
-                }
+                MicrosecondSleep(us);
 
                 pulsePort.State = !InverseLogic;
 
-                if (us > MinimumStartupDwellMicroseconds)
-                {
-                    var dc = (us * 2) - MinimumStartupDwellMicroseconds;
-                    if (us > 1000)
-                    {
-                        Thread.Sleep(dc / 1000);
-                        MicrosecondSleep(dc % 1000);
-                    }
-                    else
-                    {
-                        MicrosecondSleep(dc % 1000);
-                    }
-                }
-                else
-                {
-                    MicrosecondSleep(us);
-                }
+                MicrosecondSleep(us);
 
                 // DEV NOTE:
                 // naive linear acceleration tested only with STP-MTR-34066 motor
