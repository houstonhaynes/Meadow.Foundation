﻿using System;
using System.Text;
using Meadow.Foundation.Sensors.Location.Gnss;
using Meadow.Hardware;
using Meadow.Peripherals.Sensors.Location.Gnss;

namespace Meadow.Foundation.Sensors.Gnss
{
    /// <summary>
    /// NMEA Event args - holds an NMEA sentance as a string
    /// </summary>
    public class NmeaEventArgs
    {
        /// <summary>
        /// The NMEA sentance
        /// </summary>
        public string NmeaSentence { get; set; } = string.Empty;
    }

    /// <summary>
    /// Represents MT3339 MediaTek high-performance, single-chip, multi-GNSS solution 
    /// </summary>
    public class Mt3339
    {
        readonly ISerialMessagePort serialPort;
        NmeaSentenceProcessor? nmeaProcessor;

        /// <summary>
        /// Raised when GAG data is recieved
        /// </summary>
        public event EventHandler<GnssPositionInfo> GgaReceived = delegate { };

        /// <summary>
        /// Raised when GAG data is recieved
        /// </summary>
        public event EventHandler<GnssPositionInfo> GllReceived = delegate { };

        /// <summary>
        /// Raised when GSA data is recieved
        /// </summary>
        public event EventHandler<ActiveSatellites> GsaReceived = delegate { };

        /// <summary>
        /// Raised when RMC data is recieved
        /// </summary>
        public event EventHandler<GnssPositionInfo> RmcReceived = delegate { };

        /// <summary>
        /// Raised when VTG data is recieved
        /// </summary>
        public event EventHandler<CourseOverGround> VtgReceived = delegate { };

        /// <summary>
        /// Raised when GSV data is recieved
        /// </summary>
        public event EventHandler<SatellitesInView> GsvReceived = delegate { };

        // TODO: if we want to make this public then we're going to have to add
        // a bunch of checks around baud rate, 8n1, etc.
        /// <summary>
        /// Create a new Mt3339 object 
        /// </summary>
        /// <param name="serialPort">The serial port</param>
        protected Mt3339(ISerialMessagePort serialPort)
        {
            this.serialPort = serialPort;

            serialPort.MessageReceived += SerialPort_MessageReceived;

            Initialize();
        }

        /// <summary>
        /// Create a new Mt3339 object
        /// </summary>
        /// <param name="device">IMeadowDevice instance</param>
        /// <param name="serialPortName">The serial port name to create</param>
        public Mt3339(ISerialMessageController device, SerialPortName serialPortName)
            : this(device.CreateSerialMessagePort(
                serialPortName, suffixDelimiter: Encoding.ASCII.GetBytes("\r\n"),
                preserveDelimiter: true, readBufferSize: 512))
        { }

        /// <summary>
        /// Initialize the GPS
        /// </summary>
        protected void Initialize()
        {
            serialPort.MessageReceived += SerialPort_MessageReceived;
            InitDecoders();
            Console.WriteLine("Finish Mt3339 initialization.");
        }

        /// <summary>
        /// Start updates
        /// </summary>
        public void StartUpdating()
        {
            serialPort.Open();

            this.serialPort.Write(Encoding.ASCII.GetBytes(Commands.PMTK_Q_RELEASE));

            this.serialPort.Write(Encoding.ASCII.GetBytes(Commands.PGCMD_ANTENNA));

            this.serialPort.Write(Encoding.ASCII.GetBytes(Commands.PMTK_SET_NMEA_OUTPUT_ALLDATA));
        }

        /// <summary>
        /// Initialize decoders
        /// </summary>
        protected void InitDecoders()
        {
            nmeaProcessor = new NmeaSentenceProcessor();

<<<<<<< HEAD
            Console.WriteLine("Add decoders");

            // GGA
=======
            var mtkDecoder = new MtkDecoder();
         
            nmeaProcessor.RegisterDecoder(mtkDecoder);

>>>>>>> 6b00b29b
            var ggaDecoder = new GgaDecoder();
           
            nmeaProcessor.RegisterDecoder(ggaDecoder);
            ggaDecoder.PositionReceived += (object sender, GnssPositionInfo location) => 
                GgaReceived(this, location);
            
            var gllDecoder = new GllDecoder();
            nmeaProcessor.RegisterDecoder(gllDecoder);
            gllDecoder.GeographicLatitudeLongitudeReceived += (object sender, GnssPositionInfo location) => {
                GllReceived(this, location);
            };

            var gsaDecoder = new GsaDecoder();
            nmeaProcessor.RegisterDecoder(gsaDecoder);
            gsaDecoder.ActiveSatellitesReceived += (object sender, ActiveSatellites activeSatellites) => 
                GsaReceived(this, activeSatellites);
            
            var rmcDecoder = new RmcDecoder();
            nmeaProcessor.RegisterDecoder(rmcDecoder);
            rmcDecoder.PositionCourseAndTimeReceived += (object sender, GnssPositionInfo positionCourseAndTime) => 
                RmcReceived(this, positionCourseAndTime);

            var vtgDecoder = new VtgDecoder();
            nmeaProcessor.RegisterDecoder(vtgDecoder);
            vtgDecoder.CourseAndVelocityReceived += (object sender, CourseOverGround courseAndVelocity) =>
                VtgReceived(this, courseAndVelocity);

            var gsvDecoder = new GsvDecoder();
            nmeaProcessor.RegisterDecoder(gsvDecoder);
            gsvDecoder.SatellitesInViewReceived += (object sender, SatellitesInView satellites) =>
                GsvReceived(this, satellites);
        }

        private void SerialPort_MessageReceived(object sender, SerialMessageData e)
        {
            string msg = (e.GetMessageString(Encoding.ASCII));
            nmeaProcessor?.ProcessNmeaMessage(msg);
        }
    }
}<|MERGE_RESOLUTION|>--- conflicted
+++ resolved
@@ -112,16 +112,10 @@
         {
             nmeaProcessor = new NmeaSentenceProcessor();
 
-<<<<<<< HEAD
-            Console.WriteLine("Add decoders");
-
-            // GGA
-=======
             var mtkDecoder = new MtkDecoder();
          
             nmeaProcessor.RegisterDecoder(mtkDecoder);
 
->>>>>>> 6b00b29b
             var ggaDecoder = new GgaDecoder();
            
             nmeaProcessor.RegisterDecoder(ggaDecoder);
