using Meadow.Hardware;

namespace Meadow.Foundation.Servos
{
    /// <summary>
    /// Represents a servo that can rotate continuously.
    /// </summary>
    public class ContinuousRotationServo : ContinuousRotationServoBase
    {

        /// <summary>
        /// Instantiates a new continuous rotation servo on the specified pin, with the specified configuration.
        /// </summary>
        /// <param name="pwm">The PWM port</param>
<<<<<<< HEAD
        /// <param name="config">The servo config</param>
        public ContinuousRotationServo(IPwmPort pwm, ServoConfig config) : base (pwm, config)
=======
        /// <param name="config">The servor config</param>
        public ContinuousRotationServo(IPwmPort pwm, ServoConfig config) : base(pwm, config)
>>>>>>> 678c4734
        {
        }
    }
}<|MERGE_RESOLUTION|>--- conflicted
+++ resolved
@@ -12,13 +12,8 @@
         /// Instantiates a new continuous rotation servo on the specified pin, with the specified configuration.
         /// </summary>
         /// <param name="pwm">The PWM port</param>
-<<<<<<< HEAD
-        /// <param name="config">The servo config</param>
-        public ContinuousRotationServo(IPwmPort pwm, ServoConfig config) : base (pwm, config)
-=======
         /// <param name="config">The servor config</param>
         public ContinuousRotationServo(IPwmPort pwm, ServoConfig config) : base(pwm, config)
->>>>>>> 678c4734
         {
         }
     }
